/* SPDX-License-Identifier: GPL-2.0 */
#include <linux/bpf.h>
#include <bpf/bpf_helpers.h>

#include "common_kern_user.h" /* defines: struct datarec; */

/* Lesson#1: See how a map is defined.
 * - Here an array with XDP_ACTION_MAX (max_)entries are created.
 * - The idea is to keep stats per (enum) xdp_action
 */
struct {
	__uint(type, BPF_MAP_TYPE_ARRAY);
	__type(key, __u32);
	__type(value, struct datarec);
	__uint(max_entries, XDP_ACTION_MAX);
} xdp_stats_map SEC(".maps");

/* LLVM maps __sync_fetch_and_add() as a built-in function to the BPF atomic add
 * instruction (that is BPF_STX | BPF_XADD | BPF_W for word sizes)
 */
#ifndef lock_xadd
#define lock_xadd(ptr, val)	((void) __sync_fetch_and_add(ptr, val))
#endif

SEC("xdp")
int  xdp_stats1_func(struct xdp_md *ctx)
{
	void *data_end = (void *)(long)ctx->data_end;
	void *data     = (void *)(long)ctx->data;
	struct datarec *rec;
	__u32 key = XDP_PASS; /* XDP_PASS = 2 */

	/* Lookup in kernel BPF-side return pointer to actual data record */
	rec = bpf_map_lookup_elem(&xdp_stats_map, &key);
	/* BPF kernel-side verifier will reject program if the NULL pointer
	 * check isn't performed here. Even-though this is a static array where
	 * we know key lookup XDP_PASS always will succeed.
	 */
	if (!rec)
		return XDP_ABORTED;



	/* Multiple CPUs can access data record. Thus, the accounting needs to
	 * use an atomic operation.
	 */
<<<<<<< HEAD
	// lock_xadd(&rec->rx_packets, 1);
	/* Assignment#2: Add byte counters
=======
	lock_xadd(&rec->rx_packets, 1);
	/* Assignment#1: Add byte counters
>>>>>>> a3424551
	 * - Hint look at struct xdp_md *ctx (copied below)
	 *
	 * Assignment#3: Avoid the atomic operation
	 * - Hint there is a map type named BPF_MAP_TYPE_PERCPU_ARRAY
<<<<<<< HEAD
	*/
	__u64 bytes = data_end - data;
	bpf_printk("xdp bytes=%llu %llu %llu\n", bytes, data_end, data);

	rec->rx_bytes += bytes;
	rec->rx_packets++;
=======
	 */
>>>>>>> a3424551

	return XDP_PASS;
}

char _license[] SEC("license") = "GPL";

/* Copied from: $KERNEL/include/uapi/linux/bpf.h
 *
 * User return codes for XDP prog type.
 * A valid XDP program must return one of these defined values. All other
 * return codes are reserved for future use. Unknown return codes will
 * result in packet drops and a warning via bpf_warn_invalid_xdp_action().
 *
enum xdp_action {
	XDP_ABORTED = 0,
	XDP_DROP,
	XDP_PASS,
	XDP_TX,
	XDP_REDIRECT,
};

 * user accessible metadata for XDP packet hook
 * new fields must be added to the end of this structure
 *
struct xdp_md {
	// (Note: type __u32 is NOT the real-type)
	__u32 data;
	__u32 data_end;
	__u32 data_meta;
	// Below access go through struct xdp_rxq_info
	__u32 ingress_ifindex; // rxq->dev->ifindex
	__u32 rx_queue_index;  // rxq->queue_index
};
*/<|MERGE_RESOLUTION|>--- conflicted
+++ resolved
@@ -44,27 +44,20 @@
 	/* Multiple CPUs can access data record. Thus, the accounting needs to
 	 * use an atomic operation.
 	 */
-<<<<<<< HEAD
 	// lock_xadd(&rec->rx_packets, 1);
 	/* Assignment#2: Add byte counters
-=======
-	lock_xadd(&rec->rx_packets, 1);
-	/* Assignment#1: Add byte counters
->>>>>>> a3424551
+
 	 * - Hint look at struct xdp_md *ctx (copied below)
 	 *
 	 * Assignment#3: Avoid the atomic operation
 	 * - Hint there is a map type named BPF_MAP_TYPE_PERCPU_ARRAY
-<<<<<<< HEAD
 	*/
 	__u64 bytes = data_end - data;
 	bpf_printk("xdp bytes=%llu %llu %llu\n", bytes, data_end, data);
 
 	rec->rx_bytes += bytes;
 	rec->rx_packets++;
-=======
-	 */
->>>>>>> a3424551
+
 
 	return XDP_PASS;
 }
