--- conflicted
+++ resolved
@@ -38,11 +38,9 @@
 # BPF-prog kern and userspace shares struct via header file:
 KERN_USER_H ?= $(wildcard common_kern_user.h)
 
-<<<<<<< HEAD
 CFLAGS ?= -I$(LIBBPF_DIR)/root/usr/include/ -g
-=======
-CFLAGS ?= -I$(LIBBPF_DIR)/root/usr/include/ -I/usr/include/x86_64-linux-gnu
->>>>>>> 50b9bc54
+# Extra include for Ubuntu issue #44
+CFLAGS += -I/usr/include/x86_64-linux-gnu
 CFLAGS += -I../headers/
 LDFLAGS ?= -L$(LIBBPF_DIR)
 
